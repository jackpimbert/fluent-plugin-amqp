require 'time'

module Fluent
  class AMQPInput < Input
    Fluent::Plugin.register_input('amqp', self)

    # Define `router` method of v0.12 to support v0.10.57 or earlier
    unless method_defined?(:router)
      define_method("router") { Engine }
    end

    config_param :tag, :string, :default => "hunter.amqp"

    config_param :host, :string, :default => nil
    config_param :user, :string, :default => "guest"
    config_param :pass, :string, :default => "guest", :secret => true
    config_param :vhost, :string, :default => "/"
    config_param :port, :integer, :default => 5672
    config_param :ssl, :bool, :default => false
    config_param :verify_ssl, :bool, :default => false
    config_param :heartbeat, :integer, :default => 0
    config_param :queue, :string, :default => nil
    config_param :durable, :bool, :default => false
    config_param :exclusive, :bool, :default => false
    config_param :auto_delete, :bool, :default => false
    config_param :passive, :bool, :default => false
    config_param :payload_format, :string, :default => "json"
    config_param :tag_key, :bool, :default => false
    config_param :tag_header, :string, :default => nil
    config_param :time_header, :string, :default => nil

    def initialize
      require 'bunny'
      super
    end

    def configure(conf)
      conf['format'] ||= conf['payload_format'] # legacy

      super

      parser = TextParser.new
      if parser.configure(conf, false)
        @parser = parser
      end

      @conf = conf
      unless @host && @queue
        raise ConfigError, "'host' and 'queue' must be all specified."
      end
      @bunny = Bunny.new(:host => @host, :port => @port, :vhost => @vhost,
                         :pass => @pass, :user => @user, :ssl => @ssl,
                         :verify_ssl => @verify_ssl, :heartbeat => @heartbeat)
    end

    def start
      super
      @thread = Thread.new(&method(:run))
    end

    def shutdown
      @bunny.stop
      @thread.join
      super
    end

    def run
      @bunny.start
      q = @bunny.queue(@queue, :passive => @passive, :durable => @durable,
                       :exclusive => @exclusive, :auto_delete => @auto_delete)
      q.subscribe do |delivery, meta, msg|
        payload = parse_payload(msg)
<<<<<<< HEAD
        router.emit(@tag, Time.new.to_i, payload)
=======
        Engine.emit(parse_tag(delivery, meta), parse_time(meta), payload)
>>>>>>> bc7b5187
      end
    end # AMQPInput#run

    private
    def parse_payload(msg)
      if @parser
        parsed = nil
        @parser.parse msg do |_, payload|
          if payload.nil?
            log.warn "failed to parse #{msg}"
            parsed = { "message" => msg }
          else
            parsed = payload
          end
        end
        parsed
      else
        { "message" => msg }
      end
    end

    def parse_tag( delivery, meta )
      if @tag_key && delivery.routing_key != ''
        delivery.routing_key
      elsif @tag_header && meta[:headers][@tag_header]
        meta[:headers][@tag_header]
      else
        @tag
      end
    end

    def parse_time( meta )
      if @time_header && meta[:headers][@time_header]
        Time.parse( meta[:headers][@time_header] ).to_i
      else
        Time.new.to_i
      end
    end
  end # class AMQPInput

end # module Fluent<|MERGE_RESOLUTION|>--- conflicted
+++ resolved
@@ -70,11 +70,7 @@
                        :exclusive => @exclusive, :auto_delete => @auto_delete)
       q.subscribe do |delivery, meta, msg|
         payload = parse_payload(msg)
-<<<<<<< HEAD
-        router.emit(@tag, Time.new.to_i, payload)
-=======
-        Engine.emit(parse_tag(delivery, meta), parse_time(meta), payload)
->>>>>>> bc7b5187
+        router.emit(parse_tag(delivery, meta), parse_time(meta), payload)
       end
     end # AMQPInput#run
 
